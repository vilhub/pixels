--- conflicted
+++ resolved
@@ -11,11 +11,7 @@
     backend: wgpu::BackendBit,
     width: u32,
     height: u32,
-<<<<<<< HEAD
     pixel_aspect_ratio: f32,
-=======
-    _pixel_aspect_ratio: f64,
->>>>>>> 9bfed17a
     present_mode: wgpu::PresentMode,
     surface_texture: SurfaceTexture<'win, W>,
     texture_format: wgpu::TextureFormat,
@@ -58,7 +54,7 @@
             backend: wgpu::BackendBit::PRIMARY,
             width,
             height,
-            _pixel_aspect_ratio: 1.0,
+            pixel_aspect_ratio: 1.0,
             present_mode: wgpu::PresentMode::Fifo,
             surface_texture,
             texture_format: wgpu::TextureFormat::Rgba8UnormSrgb,
@@ -114,7 +110,7 @@
     ) -> PixelsBuilder<'req, 'dev, 'win, W> {
         assert!(pixel_aspect_ratio > 0.0);
 
-        self._pixel_aspect_ratio = pixel_aspect_ratio;
+        self.pixel_aspect_ratio = pixel_aspect_ratio;
         self
     }
 
@@ -249,9 +245,9 @@
             pixel_aspect_ratio,
             surface_size,
             present_mode,
+            render_texture_format,
             pixels,
             scaling_matrix_inverse,
-            render_texture_format,
         })
     }
 }
